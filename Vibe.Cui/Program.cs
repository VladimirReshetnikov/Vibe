--- conflicted
+++ resolved
@@ -32,23 +32,13 @@
         {
             new MenuBarItem("_File", new MenuItem[]
             {
-<<<<<<< HEAD
-                new MenuItem("_Open", string.Empty, OpenFile),
+                new MenuItem("_Open", "Ctrl+O", OpenFile, null, null, Key.CtrlMask | Key.O),
                 new MenuItem("_Quit", string.Empty, () =>
                 {
                     foreach (var dll in LoadedDlls)
                         dll.Dispose();
                     Application.RequestStop();
                 })
-=======
-                new MenuItem("_Open", "Ctrl+O", OpenFile, null, null, Key.CtrlMask | Key.O),
-                new MenuItem("_Quit", string.Empty, () => { Dll?.Dispose(); Application.RequestStop(); })
-            }),
-            new MenuBarItem("_View", new MenuItem[]
-            {
-                new MenuItem("_Exports", string.Empty, LoadExports, () => Dll != null),
-                new MenuItem("_Managed Types", string.Empty, LoadManagedTypes, () => Dll?.IsManaged ?? false)
->>>>>>> 95eb3c7f
             })
         });
         top.Add(menu);
