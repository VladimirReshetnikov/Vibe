// SPDX-License-Identifier: MIT-0

using System.Text;
using System.Diagnostics;
using System.IO;
using System;
using System.Reflection.Metadata;
using System.Reflection.PortableExecutable;

namespace Vibe.Decompiler;

/// <summary>
/// Lightweight reader for Portable Executable (PE) files that extracts structural
/// information, imports, exports and basic metadata without the overhead of full
/// metadata libraries.
/// </summary>
public sealed class PEReaderLite
{
    /// <summary>
    /// Raw bytes of the loaded PE file.
    /// </summary>
    public readonly byte[] Data;

    /// <summary>
    /// Preferred load address encoded in the PE headers.
    /// </summary>
    public readonly ulong ImageBase;

    /// <summary>
    /// Collection of section headers describing the layout of the image.
    /// </summary>
    public readonly List<Section> Sections = new();

    /// <summary>
    /// Array of data directory entries as defined by the PE specification.
    /// </summary>
    public readonly DataDirectory[] DataDirectories;

    /// <summary>
    /// Relative virtual address of the export directory, if present.
    /// </summary>
    public readonly uint ExportRva;

    /// <summary>
    /// Size of the export directory in bytes.
    /// </summary>
    public readonly uint ExportSize;

    /// <summary>
    /// Relative virtual address of the CLI header for managed assemblies.
    /// </summary>
    public readonly uint CliHeaderRva;

    /// <summary>
    /// Size of the CLI header structure.
    /// </summary>
    public readonly uint CliHeaderSize;
<<<<<<< HEAD

    /// <summary>
    /// Gets a value indicating whether the PE file contains .NET metadata.
    /// </summary>
=======
    public readonly Guid? Mvid;
>>>>>>> a3a0f84c
    public bool HasDotNetMetadata => CliHeaderRva != 0;

    /// <summary>
    /// List of modules and symbols imported by the image.
    /// </summary>
    public readonly List<ImportModule> Imports = new();

    /// <summary>
    /// Total size of the PE headers, used for mapping RVAs that fall within header ranges.
    /// </summary>
    public readonly uint SizeOfHeaders;

    /// <summary>
    /// Indicates whether the image uses the PE32+ (64-bit) format.
    /// </summary>
    public readonly bool IsPe32Plus;

    // Basic information about the module
    /// <summary>
    /// File system path of the loaded image.
    /// </summary>
    public readonly string FilePath;

    /// <summary>
    /// The machine type for which the image was built.
    /// </summary>
    public readonly ushort Machine;

    /// <summary>
    /// COFF timestamp representing when the image was linked.
    /// </summary>
    public readonly uint TimeDateStamp;

    /// <summary>
    /// COFF characteristics flags.
    /// </summary>
    public readonly ushort Characteristics;

    /// <summary>
    /// Total size of the loaded image in memory.
    /// </summary>
    public readonly uint SizeOfImage;

    /// <summary>
    /// Subsystem the executable expects to run under.
    /// </summary>
    public readonly ushort Subsystem;

    /// <summary>
    /// Additional DLL characteristics flags.
    /// </summary>
    public readonly ushort DllCharacteristics;

    /// <summary>
    /// Major version of the image as specified in the optional header.
    /// </summary>
    public readonly ushort MajorImageVersion;

    /// <summary>
    /// Minor version of the image as specified in the optional header.
    /// </summary>
    public readonly ushort MinorImageVersion;

    /// <summary>
    /// Major version of the subsystem required to run the image.
    /// </summary>
    public readonly ushort MajorSubsystemVersion;

    /// <summary>
    /// Minor version of the subsystem required to run the image.
    /// </summary>
    public readonly ushort MinorSubsystemVersion;

    /// <summary>
    /// Initializes a new instance of <see cref="PEReaderLite"/> by loading and parsing the
    /// specified PE file.
    /// </summary>
    /// <param name="path">Path to the PE file on disk.</param>
    public PEReaderLite(string path)
    {
        FilePath = path;
        Data = File.ReadAllBytes(path);
        // DOS header
        if (U16(0) != 0x5A4D) // "MZ"
            throw new BadImageFormatException("Not an MZ image.");
        int peOff = (int)U32(0x3C);
        if (peOff <= 0 || peOff >= Data.Length - 4)
            throw new BadImageFormatException("e_lfanew invalid.");
        if (U32(peOff) != 0x00004550) // "PE\0\0"
            throw new BadImageFormatException("PE signature missing.");

        int coffOff = peOff + 4;
        Machine = U16(coffOff);
        ushort numSections = U16(coffOff + 2);
        TimeDateStamp = U32(coffOff + 4);
        Characteristics = U16(coffOff + 18);
        ushort optHeaderSize = U16(coffOff + 16);
        int optOff = coffOff + 20;

        // Optional header: support PE32 and PE32+
        ushort magic = U16(optOff);
        bool isPe32Plus;
        if (magic == 0x20B) // PE32+
        {
            isPe32Plus = true;
        }
        else if (magic == 0x10B) // PE32
        {
            isPe32Plus = false;
        }
        else
        {
            throw new NotSupportedException($"Unsupported PE magic 0x{magic:X}");
        }

        IsPe32Plus = isPe32Plus;

        ImageBase = isPe32Plus ? U64(optOff + 24) : U32(optOff + 28);
        MajorImageVersion = U16(optOff + 44);
        MinorImageVersion = U16(optOff + 46);
        MajorSubsystemVersion = U16(optOff + 48);
        MinorSubsystemVersion = U16(optOff + 50);
        SizeOfImage = U32(optOff + 56);
        uint sizeOfHeaders = U32(optOff + 60);
        SizeOfHeaders = sizeOfHeaders; // capture SizeOfHeaders from optional header
        Subsystem = U16(optOff + 68);
        DllCharacteristics = U16(optOff + 70);
        uint numberOfRvaAndSizes = U32(optOff + (isPe32Plus ? 108 : 92));
        int dataDirOff = optOff + (isPe32Plus ? 112 : 96);

        if (numberOfRvaAndSizes < 1)
            throw new BadImageFormatException("No data directories.");

        int dirCount = (int)Math.Min(numberOfRvaAndSizes, 16);

        // Ensure we don't read beyond the optional header bounds
        int dirStart = isPe32Plus ? 112 : 96;
        int maxDirCount = (optHeaderSize - dirStart) / 8;
        dirCount = Math.Min(dirCount, maxDirCount);

        DataDirectories = new DataDirectory[dirCount];
        for (int i = 0; i < dirCount; i++)
        {
            uint rva = U32(dataDirOff + i * 8 + 0);
            uint size = U32(dataDirOff + i * 8 + 4);
            DataDirectories[i] = new DataDirectory { VirtualAddress = rva, Size = size };
        }

        if (dirCount > 0)
        {
            ExportRva = DataDirectories[0].VirtualAddress;
            ExportSize = DataDirectories[0].Size;
        }

        uint importRva = dirCount > 1 ? DataDirectories[1].VirtualAddress : 0;

        if (dirCount > 14)
        {
            CliHeaderRva = DataDirectories[14].VirtualAddress;
            CliHeaderSize = DataDirectories[14].Size;
        }

        // Sections
        int secOff = optOff + optHeaderSize;
        for (int i = 0; i < numSections; i++)
        {
            int off = secOff + i * 40; // IMAGE_SECTION_HEADER
            string name = ReadAsciiFixed(off, 8);
            uint virtualSize = U32(off + 8);
            uint virtualAddress = U32(off + 12);
            uint sizeOfRawData = U32(off + 16);
            uint ptrToRawData = U32(off + 20);

            Sections.Add(new Section
            {
                Name = name,
                VirtualAddress = virtualAddress,
                VirtualSize = virtualSize,
                SizeOfRawData = sizeOfRawData,
                PointerToRawData = ptrToRawData
            });
        }

        if (importRva != 0)
            ParseImports(importRva);

        if (HasDotNetMetadata)
        {
            try
            {
                using var ms = new MemoryStream(Data, writable: false);
                using var peReader = new PEReader(ms);
                var mdReader = peReader.GetMetadataReader();
                var moduleDef = mdReader.GetModuleDefinition();
                Mvid = mdReader.GetGuid(moduleDef.Mvid);
            }
            catch
            {
            }
        }
    }

    /// <summary>
    /// Finds the section that contains the specified relative virtual address (RVA).
    /// </summary>
    /// <param name="rva">The RVA to locate.</param>
    /// <returns>The section containing the RVA, or <c>null</c> if none match.</returns>
    public Section? GetSectionForRva(uint rva)
    {
        foreach (var s in Sections)
        {
            uint vsz = s.VirtualSize != 0 ? s.VirtualSize : s.SizeOfRawData;
            if (rva >= s.VirtualAddress && rva < s.VirtualAddress + vsz)
                return s;
        }
        return null;
    }

    /// <summary>
    /// Converts an RVA into a file offset, validating that it maps to a known region
    /// of the image. RVAs that point into the header range are also supported.
    /// </summary>
    /// <param name="rva">The relative virtual address to translate.</param>
    /// <returns>The corresponding file offset.</returns>
    /// <exception cref="ArgumentOutOfRangeException">Thrown when <paramref name="rva"/> is zero.</exception>
    /// <exception cref="InvalidOperationException">Thrown when the RVA cannot be mapped.</exception>
    public int RvaToOffsetChecked(uint rva)
    {
        if (rva == 0)
            throw new ArgumentOutOfRangeException(nameof(rva));
        var s = GetSectionForRva(rva);
        if (s == null)
        {
            // Allow RVAs that point into headers (e.g., import/export arrays or strings)
            if (rva < SizeOfHeaders)
                return (int)rva;
            throw new InvalidOperationException($"RVA 0x{rva:X} not mapped to any section.");
        }
        uint delta = rva - s.Value.VirtualAddress;
        uint off = s.Value.PointerToRawData + delta;
        if (off >= Data.Length)
            throw new InvalidOperationException("RVA->file offset out of range.");
        return (int)off;
    }

    /// <summary>
    /// Locates an exported function by name and returns information about it.
    /// </summary>
    /// <param name="name">Name of the export to search for.</param>
    /// <returns>Details of the export, including RVA or forwarder string.</returns>
    /// <exception cref="InvalidOperationException">Thrown when the module has no export directory.</exception>
    public ExportInfo FindExport(string name)
    {
        if (ExportRva == 0 || ExportSize == 0)
            throw new InvalidOperationException("Module has no export directory.");

        int expDirOff = RvaToOffsetChecked(ExportRva);

        uint NumberOfFunctions = U32(expDirOff + 0x14);
        uint NumberOfNames = U32(expDirOff + 0x18);
        uint AddressOfFunctions = U32(expDirOff + 0x1C);
        uint AddressOfNames = U32(expDirOff + 0x20);
        uint AddressOfNameOrds = U32(expDirOff + 0x24);

        int namesOff = RvaToOffsetChecked(AddressOfNames);
        int ordsOff = RvaToOffsetChecked(AddressOfNameOrds);
        int funcsOff = RvaToOffsetChecked(AddressOfFunctions);

        for (uint i = 0; i < NumberOfNames; i++)
        {
            uint nameRva = U32(namesOff + (int)(i * 4));
            int nameOff = RvaToOffsetChecked(nameRva);
            string nm = ReadAsciiZ(nameOff);

            if (string.Equals(nm, name, StringComparison.Ordinal))
            {
                ushort ordIndex = U16(ordsOff + (int)(i * 2)); // index into functions[]
                if (ordIndex >= NumberOfFunctions)
                    throw new BadImageFormatException("Export ordinal index out of range.");
                uint funcRva = U32(funcsOff + ordIndex * 4);

                // Forwarder check: if funcRva falls inside the export directory range,
                // it points to a forwarder string (RVA to ASCII "DLL.Name").
                bool isForwarder = funcRva >= ExportRva && funcRva < (ExportRva + ExportSize);

                if (isForwarder)
                {
                    int fwdOff = RvaToOffsetChecked(funcRva);
                    string fwdStr = ReadAsciiZ(fwdOff);
                    return ExportInfo.Forwarder(fwdStr);
                }

                return ExportInfo.Direct(funcRva);
            }
        }

        throw new EntryPointNotFoundException($"Export '{name}' not found in module.");
    }

    private void ParseImports(uint importRva)
    {
        int descOff = RvaToOffsetChecked(importRva);
        int descCount = 0;
        while (true)
        {
            if (descCount++ >= 1000)
                throw new BadImageFormatException("Too many import descriptors.");

            // Check bounds before reading import descriptor (20 bytes)
            if (descOff + 20 > Data.Length)
                break;

            uint originalFirstThunk = U32(descOff + 0);
            uint timeDateStamp = U32(descOff + 4);
            uint forwarderChain = U32(descOff + 8);
            uint nameRva = U32(descOff + 12);
            uint firstThunk = U32(descOff + 16);

            if (originalFirstThunk == 0 && timeDateStamp == 0 &&
                forwarderChain == 0 && nameRva == 0 && firstThunk == 0)
                break;

            if (nameRva == 0)
            {
                descOff += 20;
                continue; // Skip malformed import descriptor
            }

            string moduleName = ReadAsciiZ(RvaToOffsetChecked(nameRva));
            uint thunkRva = originalFirstThunk != 0 ? originalFirstThunk : firstThunk;

            if (thunkRva == 0)
            {
                descOff += 20;
                continue; // Skip import descriptor with no thunks
            }

            int thunkOff = RvaToOffsetChecked(thunkRva);

            var module = new ImportModule { Name = moduleName };

            int symbolCount = 0;
            int entrySize = IsPe32Plus ? 8 : 4;
            while (true)
            {
                if (symbolCount++ >= 10000)
                    throw new BadImageFormatException("Too many import symbols in module.");

                // Check bounds before reading thunk entry
                if (thunkOff + entrySize > Data.Length)
                    break;

                ulong entry = IsPe32Plus ? U64(thunkOff) : U32(thunkOff);
                if (entry == 0)
                    break;

                bool byOrdinal = IsPe32Plus ?
                    (entry & 0x8000000000000000UL) != 0 :
                    (entry & 0x80000000) != 0;

                if (byOrdinal)
                {
                    ushort ord = (ushort)(entry & 0xFFFF);
                    module.Symbols.Add(ImportSymbol.FromOrdinal(ord));
                }
                else
                {
                    uint hintNameRva = (uint)entry;
                    if (hintNameRva == 0)
                        break;
                    int hnOff = RvaToOffsetChecked(hintNameRva);
                    if (hnOff + 2 >= Data.Length)
                        break;
                    string funcName = ReadAsciiZ(hnOff + 2); // skip hint
                    module.Symbols.Add(ImportSymbol.FromName(funcName));
                }

                thunkOff += entrySize;
            }

            Imports.Add(module);
            descOff += 20;
        }
    }

    /// <summary>
    /// Enumerates the names of all exported functions from the image in the order
    /// they appear in the export table.
    /// </summary>
    /// <returns>An enumerable sequence of export names.</returns>
    public IEnumerable<string> EnumerateExportNames()
    {
        if (ExportRva == 0 || ExportSize == 0)
            yield break;

        int expDirOff = RvaToOffsetChecked(ExportRva);

        uint NumberOfNames = U32(expDirOff + 0x18);
        uint AddressOfNames = U32(expDirOff + 0x20);

        int namesOff = RvaToOffsetChecked(AddressOfNames);

        for (uint i = 0; i < NumberOfNames; i++)
        {
            uint nameRva = U32(namesOff + (int)(i * 4));
            int nameOff = RvaToOffsetChecked(nameRva);
            yield return ReadAsciiZ(nameOff);
        }
    }

    /// <summary>
    /// Builds a human-readable summary of the PE file including version information
    /// and section layout details.
    /// </summary>
    /// <returns>A string containing descriptive information about the image.</returns>
    public string GetSummary()
    {
        var sb = new StringBuilder();
        sb.AppendLine($"File: {FilePath}");
        var fi = new FileInfo(FilePath);
        sb.AppendLine($"Size: {fi.Length} bytes");
        sb.AppendLine($"Date modified: {fi.LastWriteTimeUtc:u}");
        var vi = FileVersionInfo.GetVersionInfo(FilePath);
        sb.AppendLine($"File description: {vi.FileDescription}");
        var type = Path.GetExtension(FilePath).Equals(".dll", StringComparison.OrdinalIgnoreCase) ? "DLL File" : "Unknown";
        sb.AppendLine($"Type: {type}");
        sb.AppendLine($"File version: {vi.FileVersion}");
        sb.AppendLine($"Product name: {vi.ProductName}");
        sb.AppendLine($"Product version: {vi.ProductVersion}");
        sb.AppendLine($"Copyright: {vi.LegalCopyright}");
        sb.AppendLine($"Language: {vi.Language}");
        sb.AppendLine($"Original filename: {vi.OriginalFilename}");
        sb.AppendLine($"Machine: 0x{Machine:X4} {MachineToString(Machine)}");
        sb.AppendLine($"TimeDateStamp: 0x{TimeDateStamp:X8} ({DateTimeOffset.FromUnixTimeSeconds(TimeDateStamp).UtcDateTime:u})");
        sb.AppendLine($"Characteristics: 0x{Characteristics:X4} {FormatCharacteristics(Characteristics)}");
        sb.AppendLine($"ImageBase: 0x{ImageBase:X}");
        sb.AppendLine($"ImageVersion: {MajorImageVersion}.{MinorImageVersion}");
        sb.AppendLine($"SubsystemVersion: {MajorSubsystemVersion}.{MinorSubsystemVersion}");
        sb.AppendLine($"Subsystem: {Subsystem} {SubsystemToString(Subsystem)}");
        sb.AppendLine($"DllCharacteristics: 0x{DllCharacteristics:X4}");
        if (HasDotNetMetadata && Mvid.HasValue)
            sb.AppendLine($"MVID: {Mvid}");
        sb.AppendLine($"Number of Sections: {Sections.Count}");
        sb.AppendLine("Sections:");
        foreach (var s in Sections)
        {
            sb.AppendLine($"  {s.Name,-8} RVA 0x{s.VirtualAddress:X8} VSz 0x{s.VirtualSize:X8} File 0x{s.PointerToRawData:X8} Size 0x{s.SizeOfRawData:X8}");
        }
        return sb.ToString();
    }

    private static string MachineToString(ushort m) => m switch
    {
        0x8664 => "x64",
        0x14C => "x86",
        0x1C0 => "ARM",
        0xAA64 => "ARM64",
        _ => "unknown"
    };

    private static string SubsystemToString(ushort s) => s switch
    {
        2 => "Windows GUI",
        3 => "Windows CUI",
        _ => "unknown"
    };


    private static string FormatCharacteristics(ushort c)
    {
        var flags = new List<string>();
        if ((c & 0x0002) != 0) flags.Add("EXECUTABLE");
        if ((c & 0x2000) != 0) flags.Add("DLL");
        if ((c & 0x0020) != 0) flags.Add("LARGE_ADDRESS_AWARE");
        if ((c & 0x0004) != 0) flags.Add("LINE_NUMS_STRIPPED");
        if ((c & 0x0008) != 0) flags.Add("LOCAL_SYMS_STRIPPED");
        if ((c & 0x0100) != 0) flags.Add("32BIT");
        return string.Join(", ", flags);
    }

    // ------------------ local data helpers ------------------

    private ushort U16(int off) =>
        (ushort)(Data[off] | (Data[off + 1] << 8));

    private uint U32(int off) =>
        (uint)(Data[off] |
               (Data[off + 1] << 8) |
               (Data[off + 2] << 16) |
               (Data[off + 3] << 24));

    private ulong U64(int off) =>
        (ulong)U32(off) | ((ulong)U32(off + 4) << 32);

    private string ReadAsciiZ(int off)
    {
        int i = off;
        while (i < Data.Length && Data[i] != 0) i++;
        return Encoding.ASCII.GetString(Data, off, i - off);
    }

    private string ReadAsciiFixed(int off, int len)
    {
        int end = off + len;
        int i = off;
        while (i < end && Data[i] != 0) i++;
        return Encoding.ASCII.GetString(Data, off, i - off);
    }

    /// <summary>
    /// Represents a single entry in the PE data directory table.
    /// </summary>
    public readonly struct DataDirectory
    {
        /// <summary>
        /// RVA of the table or data structure referenced by the directory entry.
        /// </summary>
        public uint VirtualAddress { get; init; }

        /// <summary>
        /// Size in bytes of the referenced table or data structure.
        /// </summary>
        public uint Size { get; init; }
    }

    /// <summary>
    /// Describes a section within the PE image.
    /// </summary>
    public readonly struct Section
    {
        /// <summary>
        /// Name of the section as stored in the header.
        /// </summary>
        public string Name { get; init; }

        /// <summary>
        /// RVA at which the section is loaded in memory.
        /// </summary>
        public uint VirtualAddress { get; init; }

        /// <summary>
        /// Actual size of the section's data in memory.
        /// </summary>
        public uint VirtualSize { get; init; }

        /// <summary>
        /// Size of the section's data stored in the file.
        /// </summary>
        public uint SizeOfRawData { get; init; }

        /// <summary>
        /// File offset to the section's raw data.
        /// </summary>
        public uint PointerToRawData { get; init; }
    }

    /// <summary>
    /// Represents a module imported by the image along with its symbols.
    /// </summary>
    public sealed class ImportModule
    {
        /// <summary>
        /// Name of the imported module.
        /// </summary>
        public string Name { get; init; } = string.Empty;

        /// <summary>
        /// Symbols imported from the module.
        /// </summary>
        public List<ImportSymbol> Symbols { get; } = new();
    }

    /// <summary>
    /// Describes a single imported symbol which may be identified by name or ordinal.
    /// </summary>
    public readonly struct ImportSymbol
    {
        /// <summary>
        /// Name of the symbol, or <c>null</c> if imported by ordinal.
        /// </summary>
        public string? Name { get; }

        /// <summary>
        /// Ordinal value used when the symbol is imported by ordinal.
        /// </summary>
        public ushort Ordinal { get; }

        /// <summary>
        /// Gets a value indicating whether the symbol is imported by ordinal rather than by name.
        /// </summary>
        public bool IsOrdinal => Name == null;

        private ImportSymbol(string? name, ushort ord)
        {
            Name = name;
            Ordinal = ord;
        }

        /// <summary>
        /// Creates an <see cref="ImportSymbol"/> representing an import by name.
        /// </summary>
        public static ImportSymbol FromName(string name) => new(name, 0);

        /// <summary>
        /// Creates an <see cref="ImportSymbol"/> representing an import by ordinal.
        /// </summary>
        public static ImportSymbol FromOrdinal(ushort ord) => new(null, ord);
    }

    /// <summary>
    /// Provides information about an exported function.
    /// </summary>
    public readonly struct ExportInfo
    {
        /// <summary>
        /// Gets a value indicating whether the export is a forwarder to another module.
        /// </summary>
        public bool IsForwarder { get; }

        /// <summary>
        /// RVA of the exported function if it is not a forwarder.
        /// </summary>
        public uint FunctionRva { get; }

        /// <summary>
        /// Forwarder string in the form "module.func" when <see cref="IsForwarder"/> is <c>true</c>.
        /// </summary>
        public string ForwarderString { get; }

        private ExportInfo(bool fwd, uint rva, string s)
        {
            IsForwarder = fwd;
            FunctionRva = rva;
            ForwarderString = s;
        }

        /// <summary>
        /// Creates an <see cref="ExportInfo"/> representing a forwarder to another module.
        /// </summary>
        public static ExportInfo Forwarder(string s) => new(true, 0, s);

        /// <summary>
        /// Creates an <see cref="ExportInfo"/> representing a direct export at the specified RVA.
        /// </summary>
        public static ExportInfo Direct(uint rva) => new(false, rva, "");
    }
}<|MERGE_RESOLUTION|>--- conflicted
+++ resolved
@@ -55,14 +55,12 @@
     /// Size of the CLI header structure.
     /// </summary>
     public readonly uint CliHeaderSize;
-<<<<<<< HEAD
+
+    public readonly Guid? Mvid;
 
     /// <summary>
     /// Gets a value indicating whether the PE file contains .NET metadata.
     /// </summary>
-=======
-    public readonly Guid? Mvid;
->>>>>>> a3a0f84c
     public bool HasDotNetMetadata => CliHeaderRva != 0;
 
     /// <summary>
