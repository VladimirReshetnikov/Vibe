<<<<<<< HEAD
﻿﻿using System.Reflection;
using System.Reflection.Metadata;
using System.Reflection.PortableExecutable;

public interface IConstantNameProvider
{
    bool TryFormatValue(string enumFullName, ulong value, out string name);
}
public sealed class ConstantDatabase : IConstantNameProvider
{
    private readonly Dictionary<string, EnumDesc> _enums = new(StringComparer.Ordinal);
    private readonly Dictionary<string, Dictionary<int, string>> _callArgEnums = new(StringComparer.OrdinalIgnoreCase);

    public ConstantDatabase()
    {
        MapArgEnum("VirtualAlloc", 2, "Windows.Win32.System.Memory.MEMORY_ALLOCATION_TYPE");
        MapArgEnum("VirtualAlloc", 3, "Windows.Win32.System.Memory.PAGE_PROTECTION_FLAGS");
        MapArgEnum("VirtualProtect", 2, "Windows.Win32.System.Memory.PAGE_PROTECTION_FLAGS");
        MapArgEnum("OpenProcess", 1, "Windows.Win32.System.Threading.PROCESS_ACCESS_RIGHTS");
        MapArgEnum("LoadLibraryExW", 2, "Windows.Win32.System.LibraryLoader.LOAD_LIBRARY_FLAGS");
        MapArgEnum("CreateFileW", 1, "Windows.Win32.Storage.FileSystem.FILE_ACCESS_RIGHTS");
        MapArgEnum("CreateFileW", 2, "Windows.Win32.Storage.FileSystem.FILE_SHARE_MODE");
        MapArgEnum("CreateFileW", 5, "Windows.Win32.Storage.FileSystem.FILE_FLAGS_AND_ATTRIBUTES");
    }

    public void MapArgEnum(string callSymbolName, int argIndex, string enumFullName)
    {
        if (!_callArgEnums.TryGetValue(callSymbolName, out var map))
            _callArgEnums[callSymbolName] = map = new Dictionary<int, string>();
        map[argIndex] = enumFullName;
    }

    public bool TryGetArgExpectedEnumType(string? callTargetSymbol, int argIndex, out string enumTypeFullName)
    {
        enumTypeFullName = "";
        if (string.IsNullOrEmpty(callTargetSymbol)) return false;
        var sym = callTargetSymbol!;
        int bang = sym.IndexOf('!');
        if (bang >= 0 && bang + 1 < sym.Length) sym = sym[(bang + 1)..];

        if (_callArgEnums.TryGetValue(sym, out var map) && map.TryGetValue(argIndex, out enumTypeFullName))
            return _enums.ContainsKey(enumTypeFullName);
        return false;
    }

    public bool TryFormatValue(string enumTypeFullName, ulong value, out string formatted)
    {
        formatted = "";
        if (!_enums.TryGetValue(enumTypeFullName, out var ed)) return false;

        if (ed.ValueToName.TryGetValue(value, out var exact))
        {
            formatted = exact;
            return true;
        }

        if (ed.Flags || ed.LooksLikeFlags)
        {
            var parts = new List<string>();
            ulong remaining = value;
            foreach (var p in ed.FlagParts)
            {
                if ((remaining & p.Mask) == p.Mask)
                {
                    parts.Add(p.Name);
                    remaining &= ~p.Mask;
                }
            }
            if (parts.Count > 0 && remaining == 0)
            {
                formatted = string.Join(" | ", parts);
                return true;
            }
        }

        formatted = $"0x{value:X}";
        return false; // important: hex fallback is not a symbolic match
    }

    public void LoadWin32MetadataFromWinmd(string winmdPath)
    {
        Console.WriteLine($"Loading metadata from ${winmdPath}");
        using var fs = File.OpenRead(winmdPath);
        using var pe = new System.Reflection.PortableExecutable.PEReader(fs, PEStreamOptions.PrefetchEntireImage);
        var md = pe.GetMetadataReader();

        foreach (var tdHandle in md.TypeDefinitions)
        {
            var td = md.GetTypeDefinition(tdHandle);
            string ns = md.GetString(td.Namespace);
            string name = md.GetString(td.Name);
            string full = string.IsNullOrEmpty(ns) ? name : ns + "." + name;

            if (!IsEnum(md, td)) continue;

            var desc = new EnumDesc(full);
            desc.Flags = HasFlagsAttribute(md, td);

            int bits = 32;
            foreach (var fHandle in td.GetFields())
            {
                var f = md.GetFieldDefinition(fHandle);
                string fName = md.GetString(f.Name);
                if (fName == "value__")
                {
                    bits = UnderlyingBitsFromSignature(md, f);
                    break;
                }
            }
            desc.UnderlyingBits = bits;

            foreach (var fHandle in td.GetFields())
            {
                var f = md.GetFieldDefinition(fHandle);
                if (!f.GetDefaultValue().IsNil)
                {
                    string fName = md.GetString(f.Name);
                    ulong val = ReadConstantValueAsUInt64(md, f.GetDefaultValue());
                    if (!desc.ValueToName.ContainsKey(val))
                        desc.ValueToName[val] = $"{full}.{fName}";
                }
            }

            desc.FinalizeAfterLoad();
            _enums[full] = desc;
        }
    }

    public void LoadFromAssembly(Assembly asm)
    {
        foreach (var t in asm.GetTypes())
        {
            if (t.IsEnum)
            {
                var full = t.FullName ?? t.Name;
                var desc = new EnumDesc(full)
                {
                    Flags = t.GetCustomAttributes(typeof(FlagsAttribute), inherit: false).Any(),
                    UnderlyingBits = Math.Max(8, Math.Min(64, System.Runtime.InteropServices.Marshal.SizeOf(Enum.GetUnderlyingType(t)) * 8))
                };
                foreach (var name in Enum.GetNames(t))
                {
                    var valObj = Convert.ChangeType(Enum.Parse(t, name), Enum.GetUnderlyingType(t));
                    ulong v = ConvertToUInt64(valObj);
                    if (!desc.ValueToName.ContainsKey(v))
                        desc.ValueToName[v] = $"{full}.{name}";
                }
                desc.FinalizeAfterLoad();
                _enums[full] = desc;
            }
            else if (t.IsAbstract && t.IsSealed)
            {
                foreach (var f in t.GetFields(BindingFlags.Public | BindingFlags.NonPublic | BindingFlags.Static))
                {
                    if (!f.IsLiteral) continue;
                    object? val = f.GetRawConstantValue();
                    if (val is null) continue;
                    var full = t.FullName ?? t.Name;
                    if (!_enums.TryGetValue(full, out var desc))
                    {
                        desc = new EnumDesc(full) { Flags = false, UnderlyingBits = 32 };
                        _enums[full] = desc;
                    }
                    ulong v = ConvertToUInt64(val);
                    string key = $"{full}.{f.Name}";
                    if (!desc.ValueToName.ContainsKey(v))
                        desc.ValueToName[v] = key;
                }
            }
        }
        foreach (var e in _enums.Values) e.FinalizeAfterLoad();
    }

    private static bool IsEnum(MetadataReader md, TypeDefinition td)
    {
        var bt = td.BaseType;
        if (bt.Kind != HandleKind.TypeReference) return false;
        var tr = md.GetTypeReference((TypeReferenceHandle)bt);
        string ns = md.GetString(tr.Namespace);
        string n = md.GetString(tr.Name);
        return ns == "System" && n == "Enum";
    }

    private static bool HasFlagsAttribute(MetadataReader md, TypeDefinition td)
    {
        foreach (var caHandle in td.GetCustomAttributes())
        {
            var ca = md.GetCustomAttribute(caHandle);
            if (TryGetAttributeTypeName(md, ca.Constructor, out var attNs, out var attName))
            {
                if (attNs == "System" && attName == "FlagsAttribute") return true;
            }
        }
        return false;
    }

    private static bool TryGetAttributeTypeName(MetadataReader md, EntityHandle ctor, out string ns, out string name)
    {
        ns = ""; name = "";
        if (ctor.Kind == HandleKind.MemberReference)
        {
            var mr = md.GetMemberReference((MemberReferenceHandle)ctor);
            if (mr.Parent.Kind == HandleKind.TypeReference)
            {
                var tr = md.GetTypeReference((TypeReferenceHandle)mr.Parent);
                ns = md.GetString(tr.Namespace);
                name = md.GetString(tr.Name);
                return true;
            }
            if (mr.Parent.Kind == HandleKind.TypeDefinition)
            {
                var td = md.GetTypeDefinition((TypeDefinitionHandle)mr.Parent);
                ns = md.GetString(td.Namespace);
                name = md.GetString(td.Name);
                return true;
            }
        }
        else if (ctor.Kind == HandleKind.MethodDefinition)
        {
            var mdh = (MethodDefinitionHandle)ctor;
            var mdDef = md.GetMethodDefinition(mdh);
            var td = md.GetTypeDefinition(mdDef.GetDeclaringType());
            ns = md.GetString(td.Namespace);
            name = md.GetString(td.Name);
            return true;
        }
        return false;
    }

    private static int UnderlyingBitsFromSignature(MetadataReader md, FieldDefinition f)
    {
        var sig = md.GetBlobReader(f.Signature);
        if (sig.ReadByte() != 0x06) return 32;
        var (bits, _) = ReadTypeCode(sig);
        return bits == 0 ? 32 : bits;
    }

    private static (int bits, bool isSigned) ReadTypeCode(BlobReader br)
    {
        var code = (SignatureTypeCode)br.ReadCompressedInteger();
        return code switch
        {
            SignatureTypeCode.SByte => (8, true),
            SignatureTypeCode.Byte => (8, false),
            SignatureTypeCode.Int16 => (16, true),
            SignatureTypeCode.UInt16 => (16, false),
            SignatureTypeCode.Int32 => (32, true),
            SignatureTypeCode.UInt32 => (32, false),
            SignatureTypeCode.Int64 => (64, true),
            SignatureTypeCode.UInt64 => (64, false),
            _ => (0, false)
        };
    }

    private static ulong ReadConstantValueAsUInt64(MetadataReader md, ConstantHandle ch)
    {
        var c = md.GetConstant(ch);
        var br = md.GetBlobReader(c.Value);
        return c.TypeCode switch
        {
            ConstantTypeCode.SByte => unchecked((ulong)(sbyte)br.ReadSByte()),
            ConstantTypeCode.Byte => br.ReadByte(),
            ConstantTypeCode.Int16 => unchecked((ulong)br.ReadInt16()),
            ConstantTypeCode.UInt16 => br.ReadUInt16(),
            ConstantTypeCode.Int32 => unchecked((ulong)br.ReadInt32()),
            ConstantTypeCode.UInt32 => br.ReadUInt32(),
            ConstantTypeCode.Int64 => unchecked((ulong)br.ReadInt64()),
            ConstantTypeCode.UInt64 => br.ReadUInt64(),
            _ => 0UL
        };
    }

    private static ulong ConvertToUInt64(object v)
        => v switch
        {
            sbyte a => unchecked((ulong)a),
            byte b => b,
            short s => unchecked((ulong)s),
            ushort us => us,
            int i => unchecked((ulong)i),
            uint ui => ui,
            long l => unchecked((ulong)l),
            ulong ul => ul,
            _ => 0UL
        };

    private sealed class EnumDesc
    {
        public string FullName { get; }
        public int UnderlyingBits { get; set; } = 32;
        public bool Flags { get; set; }
        public bool LooksLikeFlags { get; private set; }
        public readonly Dictionary<ulong, string> ValueToName = new();
        public readonly List<(ulong Mask, string Name)> FlagParts = new();

        public EnumDesc(string full) { FullName = full; }

        public void FinalizeAfterLoad()
        {
            var singles = ValueToName.Keys.Where(v => v != 0 && (v & (v - 1)) == 0).ToList();
            LooksLikeFlags = Flags || singles.Count >= Math.Max(1, ValueToName.Count / 2);

            if (LooksLikeFlags)
            {
                foreach (var s in singles) FlagParts.Add((s, ValueToName[s]));
                FlagParts.Sort((a, b) => b.Mask.CompareTo(a.Mask));
            }
        }
    }
}
=======
// SPDX-License-Identifier: MIT-0
using System.Reflection;
using System.Reflection.Metadata;
using System.Reflection.PortableExecutable;

public interface IConstantNameProvider
{
    bool TryFormatValue(string enumFullName, ulong value, out string name);
}
public sealed class ConstantDatabase : IConstantNameProvider
{
    private readonly Dictionary<string, EnumDesc> _enums = new(StringComparer.Ordinal);
    private readonly Dictionary<string, Dictionary<int, string>> _callArgEnums = new(StringComparer.OrdinalIgnoreCase);

    public ConstantDatabase()
    {
        MapArgEnum("VirtualAlloc", 2, "Windows.Win32.System.Memory.MEMORY_ALLOCATION_TYPE");
        MapArgEnum("VirtualAlloc", 3, "Windows.Win32.System.Memory.PAGE_PROTECTION_FLAGS");
        MapArgEnum("VirtualProtect", 2, "Windows.Win32.System.Memory.PAGE_PROTECTION_FLAGS");
        MapArgEnum("OpenProcess", 1, "Windows.Win32.System.Threading.PROCESS_ACCESS_RIGHTS");
        MapArgEnum("LoadLibraryExW", 2, "Windows.Win32.System.LibraryLoader.LOAD_LIBRARY_FLAGS");
        MapArgEnum("CreateFileW", 1, "Windows.Win32.Storage.FileSystem.FILE_ACCESS_RIGHTS");
        MapArgEnum("CreateFileW", 2, "Windows.Win32.Storage.FileSystem.FILE_SHARE_MODE");
        MapArgEnum("CreateFileW", 5, "Windows.Win32.Storage.FileSystem.FILE_FLAGS_AND_ATTRIBUTES");
    }

    public void MapArgEnum(string callSymbolName, int argIndex, string enumFullName)
    {
        if (!_callArgEnums.TryGetValue(callSymbolName, out var map))
            _callArgEnums[callSymbolName] = map = new Dictionary<int, string>();
        map[argIndex] = enumFullName;
    }

    public bool TryGetArgExpectedEnumType(string? callTargetSymbol, int argIndex, out string enumTypeFullName)
    {
        enumTypeFullName = "";
        if (string.IsNullOrEmpty(callTargetSymbol)) return false;
        var sym = callTargetSymbol!;
        int bang = sym.IndexOf('!');
        if (bang >= 0 && bang + 1 < sym.Length) sym = sym[(bang + 1)..];

        if (_callArgEnums.TryGetValue(sym, out var map) && map.TryGetValue(argIndex, out enumTypeFullName))
            return _enums.ContainsKey(enumTypeFullName);
        return false;
    }

    public bool TryFormatValue(string enumTypeFullName, ulong value, out string formatted)
    {
        formatted = "";
        if (!_enums.TryGetValue(enumTypeFullName, out var ed)) return false;

        if (ed.ValueToName.TryGetValue(value, out var exact))
        {
            formatted = exact;
            return true;
        }

        if (ed.Flags || ed.LooksLikeFlags)
        {
            var parts = new List<string>();
            ulong remaining = value;
            foreach (var p in ed.FlagParts)
            {
                if ((remaining & p.Mask) == p.Mask)
                {
                    parts.Add(p.Name);
                    remaining &= ~p.Mask;
                }
            }
            if (parts.Count > 0 && remaining == 0)
            {
                formatted = string.Join(" | ", parts);
                return true;
            }
        }

        formatted = $"0x{value:X}";
        return false; // important: hex fallback is not a symbolic match
    }

    public void LoadWin32MetadataFromWinmd(string winmdPath)
    {
        using var fs = File.OpenRead(winmdPath);
        using var pe = new System.Reflection.PortableExecutable.PEReader(fs, PEStreamOptions.PrefetchEntireImage);
        var md = pe.GetMetadataReader();

        foreach (var tdHandle in md.TypeDefinitions)
        {
            var td = md.GetTypeDefinition(tdHandle);
            string ns = md.GetString(td.Namespace);
            string name = md.GetString(td.Name);
            string full = string.IsNullOrEmpty(ns) ? name : ns + "." + name;

            if (!IsEnum(md, td)) continue;

            var desc = new EnumDesc(full);
            desc.Flags = HasFlagsAttribute(md, td);

            int bits = 32;
            foreach (var fHandle in td.GetFields())
            {
                var f = md.GetFieldDefinition(fHandle);
                string fName = md.GetString(f.Name);
                if (fName == "value__")
                {
                    bits = UnderlyingBitsFromSignature(md, f);
                    break;
                }
            }
            desc.UnderlyingBits = bits;

            foreach (var fHandle in td.GetFields())
            {
                var f = md.GetFieldDefinition(fHandle);
                if (!f.GetDefaultValue().IsNil)
                {
                    string fName = md.GetString(f.Name);
                    ulong val = ReadConstantValueAsUInt64(md, f.GetDefaultValue());
                    if (!desc.ValueToName.ContainsKey(val))
                        desc.ValueToName[val] = $"{full}.{fName}";
                }
            }

            desc.FinalizeAfterLoad();
            _enums[full] = desc;
        }
    }

    public void LoadFromAssembly(Assembly asm)
    {
        foreach (var t in asm.GetTypes())
        {
            if (t.IsEnum)
            {
                var full = t.FullName ?? t.Name;
                var desc = new EnumDesc(full)
                {
                    Flags = t.GetCustomAttributes(typeof(FlagsAttribute), inherit: false).Any(),
                    UnderlyingBits = Math.Max(8, Math.Min(64, System.Runtime.InteropServices.Marshal.SizeOf(Enum.GetUnderlyingType(t)) * 8))
                };
                foreach (var name in Enum.GetNames(t))
                {
                    var valObj = Convert.ChangeType(Enum.Parse(t, name), Enum.GetUnderlyingType(t));
                    ulong v = ConvertToUInt64(valObj);
                    if (!desc.ValueToName.ContainsKey(v))
                        desc.ValueToName[v] = $"{full}.{name}";
                }
                desc.FinalizeAfterLoad();
                _enums[full] = desc;
            }
            else if (t.IsAbstract && t.IsSealed)
            {
                foreach (var f in t.GetFields(BindingFlags.Public | BindingFlags.NonPublic | BindingFlags.Static))
                {
                    if (!f.IsLiteral) continue;
                    object? val = f.GetRawConstantValue();
                    if (val is null) continue;
                    var full = t.FullName ?? t.Name;
                    if (!_enums.TryGetValue(full, out var desc))
                    {
                        desc = new EnumDesc(full) { Flags = false, UnderlyingBits = 32 };
                        _enums[full] = desc;
                    }
                    ulong v = ConvertToUInt64(val);
                    string key = $"{full}.{f.Name}";
                    if (!desc.ValueToName.ContainsKey(v))
                        desc.ValueToName[v] = key;
                }
            }
        }
        foreach (var e in _enums.Values) e.FinalizeAfterLoad();
    }

    private static bool IsEnum(MetadataReader md, TypeDefinition td)
    {
        var bt = td.BaseType;
        if (bt.Kind != HandleKind.TypeReference) return false;
        var tr = md.GetTypeReference((TypeReferenceHandle)bt);
        string ns = md.GetString(tr.Namespace);
        string n = md.GetString(tr.Name);
        return ns == "System" && n == "Enum";
    }

    private static bool HasFlagsAttribute(MetadataReader md, TypeDefinition td)
    {
        foreach (var caHandle in td.GetCustomAttributes())
        {
            var ca = md.GetCustomAttribute(caHandle);
            if (TryGetAttributeTypeName(md, ca.Constructor, out var attNs, out var attName))
            {
                if (attNs == "System" && attName == "FlagsAttribute") return true;
            }
        }
        return false;
    }

    private static bool TryGetAttributeTypeName(MetadataReader md, EntityHandle ctor, out string ns, out string name)
    {
        ns = ""; name = "";
        if (ctor.Kind == HandleKind.MemberReference)
        {
            var mr = md.GetMemberReference((MemberReferenceHandle)ctor);
            if (mr.Parent.Kind == HandleKind.TypeReference)
            {
                var tr = md.GetTypeReference((TypeReferenceHandle)mr.Parent);
                ns = md.GetString(tr.Namespace);
                name = md.GetString(tr.Name);
                return true;
            }
            if (mr.Parent.Kind == HandleKind.TypeDefinition)
            {
                var td = md.GetTypeDefinition((TypeDefinitionHandle)mr.Parent);
                ns = md.GetString(td.Namespace);
                name = md.GetString(td.Name);
                return true;
            }
        }
        else if (ctor.Kind == HandleKind.MethodDefinition)
        {
            var mdh = (MethodDefinitionHandle)ctor;
            var mdDef = md.GetMethodDefinition(mdh);
            var td = md.GetTypeDefinition(mdDef.GetDeclaringType());
            ns = md.GetString(td.Namespace);
            name = md.GetString(td.Name);
            return true;
        }
        return false;
    }

    private static int UnderlyingBitsFromSignature(MetadataReader md, FieldDefinition f)
    {
        var sig = md.GetBlobReader(f.Signature);
        if (sig.ReadByte() != 0x06) return 32;
        var (bits, _) = ReadTypeCode(sig);
        return bits == 0 ? 32 : bits;
    }

    private static (int bits, bool isSigned) ReadTypeCode(BlobReader br)
    {
        var code = (SignatureTypeCode)br.ReadCompressedInteger();
        return code switch
        {
            SignatureTypeCode.SByte => (8, true),
            SignatureTypeCode.Byte => (8, false),
            SignatureTypeCode.Int16 => (16, true),
            SignatureTypeCode.UInt16 => (16, false),
            SignatureTypeCode.Int32 => (32, true),
            SignatureTypeCode.UInt32 => (32, false),
            SignatureTypeCode.Int64 => (64, true),
            SignatureTypeCode.UInt64 => (64, false),
            _ => (0, false)
        };
    }

    private static ulong ReadConstantValueAsUInt64(MetadataReader md, ConstantHandle ch)
    {
        var c = md.GetConstant(ch);
        var br = md.GetBlobReader(c.Value);
        return c.TypeCode switch
        {
            ConstantTypeCode.SByte => unchecked((ulong)(sbyte)br.ReadSByte()),
            ConstantTypeCode.Byte => br.ReadByte(),
            ConstantTypeCode.Int16 => unchecked((ulong)br.ReadInt16()),
            ConstantTypeCode.UInt16 => br.ReadUInt16(),
            ConstantTypeCode.Int32 => unchecked((ulong)br.ReadInt32()),
            ConstantTypeCode.UInt32 => br.ReadUInt32(),
            ConstantTypeCode.Int64 => unchecked((ulong)br.ReadInt64()),
            ConstantTypeCode.UInt64 => br.ReadUInt64(),
            _ => 0UL
        };
    }

    private static ulong ConvertToUInt64(object v)
        => v switch
        {
            sbyte a => unchecked((ulong)a),
            byte b => b,
            short s => unchecked((ulong)s),
            ushort us => us,
            int i => unchecked((ulong)i),
            uint ui => ui,
            long l => unchecked((ulong)l),
            ulong ul => ul,
            _ => 0UL
        };

    private sealed class EnumDesc
    {
        public string FullName { get; }
        public int UnderlyingBits { get; set; } = 32;
        public bool Flags { get; set; }
        public bool LooksLikeFlags { get; private set; }
        public readonly Dictionary<ulong, string> ValueToName = new();
        public readonly List<(ulong Mask, string Name)> FlagParts = new();

        public EnumDesc(string full) { FullName = full; }

        public void FinalizeAfterLoad()
        {
            var singles = ValueToName.Keys.Where(v => v != 0 && (v & (v - 1)) == 0).ToList();
            LooksLikeFlags = Flags || singles.Count >= Math.Max(1, ValueToName.Count / 2);

            if (LooksLikeFlags)
            {
                foreach (var s in singles) FlagParts.Add((s, ValueToName[s]));
                FlagParts.Sort((a, b) => b.Mask.CompareTo(a.Mask));
            }
        }
    }
}
>>>>>>> 94cee3d7
<|MERGE_RESOLUTION|>--- conflicted
+++ resolved
@@ -1,5 +1,5 @@
-<<<<<<< HEAD
-﻿﻿using System.Reflection;
+// SPDX-License-Identifier: MIT-0
+using System.Reflection;
 using System.Reflection.Metadata;
 using System.Reflection.PortableExecutable;
 
@@ -308,316 +308,4 @@
             }
         }
     }
-}
-=======
-// SPDX-License-Identifier: MIT-0
-using System.Reflection;
-using System.Reflection.Metadata;
-using System.Reflection.PortableExecutable;
-
-public interface IConstantNameProvider
-{
-    bool TryFormatValue(string enumFullName, ulong value, out string name);
-}
-public sealed class ConstantDatabase : IConstantNameProvider
-{
-    private readonly Dictionary<string, EnumDesc> _enums = new(StringComparer.Ordinal);
-    private readonly Dictionary<string, Dictionary<int, string>> _callArgEnums = new(StringComparer.OrdinalIgnoreCase);
-
-    public ConstantDatabase()
-    {
-        MapArgEnum("VirtualAlloc", 2, "Windows.Win32.System.Memory.MEMORY_ALLOCATION_TYPE");
-        MapArgEnum("VirtualAlloc", 3, "Windows.Win32.System.Memory.PAGE_PROTECTION_FLAGS");
-        MapArgEnum("VirtualProtect", 2, "Windows.Win32.System.Memory.PAGE_PROTECTION_FLAGS");
-        MapArgEnum("OpenProcess", 1, "Windows.Win32.System.Threading.PROCESS_ACCESS_RIGHTS");
-        MapArgEnum("LoadLibraryExW", 2, "Windows.Win32.System.LibraryLoader.LOAD_LIBRARY_FLAGS");
-        MapArgEnum("CreateFileW", 1, "Windows.Win32.Storage.FileSystem.FILE_ACCESS_RIGHTS");
-        MapArgEnum("CreateFileW", 2, "Windows.Win32.Storage.FileSystem.FILE_SHARE_MODE");
-        MapArgEnum("CreateFileW", 5, "Windows.Win32.Storage.FileSystem.FILE_FLAGS_AND_ATTRIBUTES");
-    }
-
-    public void MapArgEnum(string callSymbolName, int argIndex, string enumFullName)
-    {
-        if (!_callArgEnums.TryGetValue(callSymbolName, out var map))
-            _callArgEnums[callSymbolName] = map = new Dictionary<int, string>();
-        map[argIndex] = enumFullName;
-    }
-
-    public bool TryGetArgExpectedEnumType(string? callTargetSymbol, int argIndex, out string enumTypeFullName)
-    {
-        enumTypeFullName = "";
-        if (string.IsNullOrEmpty(callTargetSymbol)) return false;
-        var sym = callTargetSymbol!;
-        int bang = sym.IndexOf('!');
-        if (bang >= 0 && bang + 1 < sym.Length) sym = sym[(bang + 1)..];
-
-        if (_callArgEnums.TryGetValue(sym, out var map) && map.TryGetValue(argIndex, out enumTypeFullName))
-            return _enums.ContainsKey(enumTypeFullName);
-        return false;
-    }
-
-    public bool TryFormatValue(string enumTypeFullName, ulong value, out string formatted)
-    {
-        formatted = "";
-        if (!_enums.TryGetValue(enumTypeFullName, out var ed)) return false;
-
-        if (ed.ValueToName.TryGetValue(value, out var exact))
-        {
-            formatted = exact;
-            return true;
-        }
-
-        if (ed.Flags || ed.LooksLikeFlags)
-        {
-            var parts = new List<string>();
-            ulong remaining = value;
-            foreach (var p in ed.FlagParts)
-            {
-                if ((remaining & p.Mask) == p.Mask)
-                {
-                    parts.Add(p.Name);
-                    remaining &= ~p.Mask;
-                }
-            }
-            if (parts.Count > 0 && remaining == 0)
-            {
-                formatted = string.Join(" | ", parts);
-                return true;
-            }
-        }
-
-        formatted = $"0x{value:X}";
-        return false; // important: hex fallback is not a symbolic match
-    }
-
-    public void LoadWin32MetadataFromWinmd(string winmdPath)
-    {
-        using var fs = File.OpenRead(winmdPath);
-        using var pe = new System.Reflection.PortableExecutable.PEReader(fs, PEStreamOptions.PrefetchEntireImage);
-        var md = pe.GetMetadataReader();
-
-        foreach (var tdHandle in md.TypeDefinitions)
-        {
-            var td = md.GetTypeDefinition(tdHandle);
-            string ns = md.GetString(td.Namespace);
-            string name = md.GetString(td.Name);
-            string full = string.IsNullOrEmpty(ns) ? name : ns + "." + name;
-
-            if (!IsEnum(md, td)) continue;
-
-            var desc = new EnumDesc(full);
-            desc.Flags = HasFlagsAttribute(md, td);
-
-            int bits = 32;
-            foreach (var fHandle in td.GetFields())
-            {
-                var f = md.GetFieldDefinition(fHandle);
-                string fName = md.GetString(f.Name);
-                if (fName == "value__")
-                {
-                    bits = UnderlyingBitsFromSignature(md, f);
-                    break;
-                }
-            }
-            desc.UnderlyingBits = bits;
-
-            foreach (var fHandle in td.GetFields())
-            {
-                var f = md.GetFieldDefinition(fHandle);
-                if (!f.GetDefaultValue().IsNil)
-                {
-                    string fName = md.GetString(f.Name);
-                    ulong val = ReadConstantValueAsUInt64(md, f.GetDefaultValue());
-                    if (!desc.ValueToName.ContainsKey(val))
-                        desc.ValueToName[val] = $"{full}.{fName}";
-                }
-            }
-
-            desc.FinalizeAfterLoad();
-            _enums[full] = desc;
-        }
-    }
-
-    public void LoadFromAssembly(Assembly asm)
-    {
-        foreach (var t in asm.GetTypes())
-        {
-            if (t.IsEnum)
-            {
-                var full = t.FullName ?? t.Name;
-                var desc = new EnumDesc(full)
-                {
-                    Flags = t.GetCustomAttributes(typeof(FlagsAttribute), inherit: false).Any(),
-                    UnderlyingBits = Math.Max(8, Math.Min(64, System.Runtime.InteropServices.Marshal.SizeOf(Enum.GetUnderlyingType(t)) * 8))
-                };
-                foreach (var name in Enum.GetNames(t))
-                {
-                    var valObj = Convert.ChangeType(Enum.Parse(t, name), Enum.GetUnderlyingType(t));
-                    ulong v = ConvertToUInt64(valObj);
-                    if (!desc.ValueToName.ContainsKey(v))
-                        desc.ValueToName[v] = $"{full}.{name}";
-                }
-                desc.FinalizeAfterLoad();
-                _enums[full] = desc;
-            }
-            else if (t.IsAbstract && t.IsSealed)
-            {
-                foreach (var f in t.GetFields(BindingFlags.Public | BindingFlags.NonPublic | BindingFlags.Static))
-                {
-                    if (!f.IsLiteral) continue;
-                    object? val = f.GetRawConstantValue();
-                    if (val is null) continue;
-                    var full = t.FullName ?? t.Name;
-                    if (!_enums.TryGetValue(full, out var desc))
-                    {
-                        desc = new EnumDesc(full) { Flags = false, UnderlyingBits = 32 };
-                        _enums[full] = desc;
-                    }
-                    ulong v = ConvertToUInt64(val);
-                    string key = $"{full}.{f.Name}";
-                    if (!desc.ValueToName.ContainsKey(v))
-                        desc.ValueToName[v] = key;
-                }
-            }
-        }
-        foreach (var e in _enums.Values) e.FinalizeAfterLoad();
-    }
-
-    private static bool IsEnum(MetadataReader md, TypeDefinition td)
-    {
-        var bt = td.BaseType;
-        if (bt.Kind != HandleKind.TypeReference) return false;
-        var tr = md.GetTypeReference((TypeReferenceHandle)bt);
-        string ns = md.GetString(tr.Namespace);
-        string n = md.GetString(tr.Name);
-        return ns == "System" && n == "Enum";
-    }
-
-    private static bool HasFlagsAttribute(MetadataReader md, TypeDefinition td)
-    {
-        foreach (var caHandle in td.GetCustomAttributes())
-        {
-            var ca = md.GetCustomAttribute(caHandle);
-            if (TryGetAttributeTypeName(md, ca.Constructor, out var attNs, out var attName))
-            {
-                if (attNs == "System" && attName == "FlagsAttribute") return true;
-            }
-        }
-        return false;
-    }
-
-    private static bool TryGetAttributeTypeName(MetadataReader md, EntityHandle ctor, out string ns, out string name)
-    {
-        ns = ""; name = "";
-        if (ctor.Kind == HandleKind.MemberReference)
-        {
-            var mr = md.GetMemberReference((MemberReferenceHandle)ctor);
-            if (mr.Parent.Kind == HandleKind.TypeReference)
-            {
-                var tr = md.GetTypeReference((TypeReferenceHandle)mr.Parent);
-                ns = md.GetString(tr.Namespace);
-                name = md.GetString(tr.Name);
-                return true;
-            }
-            if (mr.Parent.Kind == HandleKind.TypeDefinition)
-            {
-                var td = md.GetTypeDefinition((TypeDefinitionHandle)mr.Parent);
-                ns = md.GetString(td.Namespace);
-                name = md.GetString(td.Name);
-                return true;
-            }
-        }
-        else if (ctor.Kind == HandleKind.MethodDefinition)
-        {
-            var mdh = (MethodDefinitionHandle)ctor;
-            var mdDef = md.GetMethodDefinition(mdh);
-            var td = md.GetTypeDefinition(mdDef.GetDeclaringType());
-            ns = md.GetString(td.Namespace);
-            name = md.GetString(td.Name);
-            return true;
-        }
-        return false;
-    }
-
-    private static int UnderlyingBitsFromSignature(MetadataReader md, FieldDefinition f)
-    {
-        var sig = md.GetBlobReader(f.Signature);
-        if (sig.ReadByte() != 0x06) return 32;
-        var (bits, _) = ReadTypeCode(sig);
-        return bits == 0 ? 32 : bits;
-    }
-
-    private static (int bits, bool isSigned) ReadTypeCode(BlobReader br)
-    {
-        var code = (SignatureTypeCode)br.ReadCompressedInteger();
-        return code switch
-        {
-            SignatureTypeCode.SByte => (8, true),
-            SignatureTypeCode.Byte => (8, false),
-            SignatureTypeCode.Int16 => (16, true),
-            SignatureTypeCode.UInt16 => (16, false),
-            SignatureTypeCode.Int32 => (32, true),
-            SignatureTypeCode.UInt32 => (32, false),
-            SignatureTypeCode.Int64 => (64, true),
-            SignatureTypeCode.UInt64 => (64, false),
-            _ => (0, false)
-        };
-    }
-
-    private static ulong ReadConstantValueAsUInt64(MetadataReader md, ConstantHandle ch)
-    {
-        var c = md.GetConstant(ch);
-        var br = md.GetBlobReader(c.Value);
-        return c.TypeCode switch
-        {
-            ConstantTypeCode.SByte => unchecked((ulong)(sbyte)br.ReadSByte()),
-            ConstantTypeCode.Byte => br.ReadByte(),
-            ConstantTypeCode.Int16 => unchecked((ulong)br.ReadInt16()),
-            ConstantTypeCode.UInt16 => br.ReadUInt16(),
-            ConstantTypeCode.Int32 => unchecked((ulong)br.ReadInt32()),
-            ConstantTypeCode.UInt32 => br.ReadUInt32(),
-            ConstantTypeCode.Int64 => unchecked((ulong)br.ReadInt64()),
-            ConstantTypeCode.UInt64 => br.ReadUInt64(),
-            _ => 0UL
-        };
-    }
-
-    private static ulong ConvertToUInt64(object v)
-        => v switch
-        {
-            sbyte a => unchecked((ulong)a),
-            byte b => b,
-            short s => unchecked((ulong)s),
-            ushort us => us,
-            int i => unchecked((ulong)i),
-            uint ui => ui,
-            long l => unchecked((ulong)l),
-            ulong ul => ul,
-            _ => 0UL
-        };
-
-    private sealed class EnumDesc
-    {
-        public string FullName { get; }
-        public int UnderlyingBits { get; set; } = 32;
-        public bool Flags { get; set; }
-        public bool LooksLikeFlags { get; private set; }
-        public readonly Dictionary<ulong, string> ValueToName = new();
-        public readonly List<(ulong Mask, string Name)> FlagParts = new();
-
-        public EnumDesc(string full) { FullName = full; }
-
-        public void FinalizeAfterLoad()
-        {
-            var singles = ValueToName.Keys.Where(v => v != 0 && (v & (v - 1)) == 0).ToList();
-            LooksLikeFlags = Flags || singles.Count >= Math.Max(1, ValueToName.Count / 2);
-
-            if (LooksLikeFlags)
-            {
-                foreach (var s in singles) FlagParts.Add((s, ValueToName[s]));
-                FlagParts.Sort((a, b) => b.Mask.CompareTo(a.Mask));
-            }
-        }
-    }
-}
->>>>>>> 94cee3d7
+}