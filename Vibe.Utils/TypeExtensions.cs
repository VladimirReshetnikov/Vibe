--- conflicted
+++ resolved
@@ -2,11 +2,8 @@
 
 using System.Dynamic;
 using System.Linq.Expressions;
-<<<<<<< HEAD
 using System.Reflection;
-=======
 using System.Runtime.CompilerServices;
->>>>>>> 53a0152f
 using Microsoft.CSharp.RuntimeBinder;
 using CSharpBinder = Microsoft.CSharp.RuntimeBinder.Binder;
 
@@ -39,6 +36,7 @@
         public override bool TryInvokeMember(InvokeMemberBinder binder, object?[]? args, out object? result)
         {
             result = null;
+
             var argInfo = new List<CSharpArgumentInfo>
             {
                 CSharpArgumentInfo.Create(CSharpArgumentInfoFlags.IsStaticType, null)
@@ -60,13 +58,17 @@
                     {
                         var boxType = arg.GetType();
                         var valueType = boxType.GetProperty(nameof(IStrongBox.Value))!.PropertyType;
+
                         var temp = Expression.Variable(valueType, $"arg{i}");
                         variables.Add(temp);
+
                         var boxExpr = Expression.Constant(arg, boxType);
                         var valueExpr = Expression.Property(boxExpr, nameof(IStrongBox.Value));
+
                         preAssign.Add(Expression.Assign(temp, valueExpr));
                         postAssign.Add(Expression.Assign(valueExpr, temp));
-                        // NOTE: We use IsRef here for IStrongBox arguments. Distinguishing between ref and out is not possible without method signature info.
+
+                        // Treat IStrongBox arguments as by-ref at the binder level.
                         argInfo.Add(CSharpArgumentInfo.Create(CSharpArgumentInfoFlags.IsRef, null));
                         argExpr.Add(temp);
                     }
@@ -80,42 +82,55 @@
 
             var isVoid = IsVoidMethod(binder.Name, args);
             var flags = isVoid ? CSharpBinderFlags.ResultDiscarded : CSharpBinderFlags.None;
+
             var invokeBinder = CSharpBinder.InvokeMember(
                 flags,
                 binder.Name,
-                null,
-                typeof(StaticTypeProxy),
-                argInfo);
+                typeArguments: null,
+                context: typeof(StaticTypeProxy),
+                argumentInfo: argInfo);
 
-<<<<<<< HEAD
+            // Build the core dynamic call expression (object when value is needed, void when discarded).
+            Expression call = Expression.Dynamic(invokeBinder, isVoid ? typeof(void) : typeof(object), argExpr);
+
+            // If we have by-ref boxes, wrap the call in a block that handles pre/post assignments.
+            if (variables.Count > 0)
+            {
+                var block = new List<Expression>();
+                block.AddRange(preAssign);
+
+                if (isVoid)
+                {
+                    // call; postAssign; (ensure block type is void)
+                    block.Add(call);
+                    block.AddRange(postAssign);
+                    block.Add(Expression.Empty());
+                    call = Expression.Block(variables, block);
+                }
+                else
+                {
+                    // var result; result = call; postAssign; return result;
+                    var resultVar = Expression.Variable(typeof(object), "result");
+                    variables.Add(resultVar);
+
+                    block.Add(Expression.Assign(resultVar, call));
+                    block.AddRange(postAssign);
+                    block.Add(resultVar);
+
+                    call = Expression.Block(variables, block);
+                }
+            }
+
             if (isVoid)
             {
-                var expr = Expression.Dynamic(invokeBinder, typeof(void), argExpr);
-                Expression.Lambda<Action>(expr).Compile().Invoke();
+                Expression.Lambda<Action>(call).Compile().Invoke();
                 result = null;
             }
             else
             {
-                var expr = Expression.Dynamic(invokeBinder, typeof(object), argExpr);
-                result = Expression.Lambda<Func<object?>>(expr).Compile().Invoke();
-            }
-=======
-            Expression expr = Expression.Dynamic(invokeBinder, typeof(object), argExpr);
-            if (variables.Count > 0)
-            {
-                var resultVar = Expression.Variable(typeof(object), "result");
-                variables.Add(resultVar);
-                var block = new List<Expression>();
-                block.AddRange(preAssign);
-                block.Add(Expression.Assign(resultVar, expr));
-                block.AddRange(postAssign);
-                block.Add(resultVar);
-                expr = Expression.Block(variables, block);
+                result = Expression.Lambda<Func<object?>>(call).Compile().Invoke();
             }
 
-            var lambda = Expression.Lambda<Func<object?>>(expr);
-            result = lambda.Compile().Invoke();
->>>>>>> 53a0152f
             return true;
         }
 
