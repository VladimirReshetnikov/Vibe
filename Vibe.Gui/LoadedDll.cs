using System;
using System.IO;
using System.Linq;
using System.Security.Cryptography;
using System.Text;
using System.Threading;
using System.Threading.Tasks;
using Mono.Cecil;
using Vibe.Decompiler;

namespace Vibe.Gui;

/// <summary>
/// Represents a DLL loaded by the application and exposes metadata and cryptographic hashes
/// that describe its contents.
/// </summary>
internal sealed class LoadedDll : IDisposable
{
<<<<<<< HEAD
    /// <summary>
    /// Gets the PE reader used to inspect low-level information about the loaded DLL.
    /// </summary>
    internal PEReaderLite Pe { get; }

    /// <summary>
    /// Gets the MD5 hash of the DLL's raw bytes.
    /// </summary>
    internal string Md5Hash { get; }

    /// <summary>
    /// Gets the SHA-512 hash of the DLL's contents.
    /// </summary>
    internal string Sha2Hash { get; }

    /// <summary>
    /// Gets the SHA-256 hash of the DLL's contents.
    /// </summary>
=======
    internal PeImage Pe { get; }
>>>>>>> ebaa2e94
    internal string FileHash { get; }

    /// <summary>
    /// Gets the <see cref="CancellationTokenSource"/> used to cancel asynchronous operations
    /// related to this DLL.
    /// </summary>
    internal CancellationTokenSource Cts { get; } = new();

    /// <summary>
    /// Gets the managed module representation if the DLL contains .NET metadata; otherwise, <c>null</c>.
    /// </summary>
    internal ModuleDefinition? ManagedModule { get; }

    /// <summary>
    /// Gets a value indicating whether the loaded DLL is a managed .NET assembly.
    /// </summary>
    public bool IsManaged => ManagedModule != null;

    /// <summary>
    /// Initializes a new instance of the <see cref="LoadedDll"/> class by loading the specified DLL,
    /// computing its cryptographic hashes and parsing metadata.
    /// </summary>
    /// <param name="path">The path to the DLL on disk.</param>
    public LoadedDll(string path)
    {
        using var fs = File.OpenRead(path);
<<<<<<< HEAD
        using var md5 = MD5.Create();
        using var sha512 = SHA512.Create();
        using var sha256 = SHA256.Create();
        Md5Hash = Convert.ToHexString(md5.ComputeHash(fs));
        fs.Position = 0;
        Sha2Hash = Convert.ToHexString(sha512.ComputeHash(fs));
        fs.Position = 0;
        FileHash = Convert.ToHexString(sha256.ComputeHash(fs));
        Pe = new PEReaderLite(path);
=======
        using var sha = SHA256.Create();
        FileHash = Convert.ToHexString(sha.ComputeHash(fs));
        Pe = new PeImage(path);
>>>>>>> ebaa2e94
        if (Pe.HasDotNetMetadata)
            ManagedModule = ModuleDefinition.ReadModule(path);
    }

    /// <summary>
    /// Builds a textual summary of the DLL including PE information and cryptographic hashes.
    /// </summary>
    /// <returns>A string containing details about the loaded DLL.</returns>
    public string GetSummary()
    {
        var sb = new StringBuilder();
        sb.Append(Pe.GetSummary());
        sb.AppendLine($"MD5: {Md5Hash}");
        sb.AppendLine($"SHA2: {Sha2Hash}");
        sb.AppendLine($"SHA256: {FileHash}");
        return sb.ToString();
    }

    /// <summary>
    /// Asynchronously retrieves the names of the exported functions from the DLL.
    /// </summary>
    /// <param name="token">A cancellation token that can be used to abort the operation.</param>
    /// <returns>A task producing an alphabetically ordered list of export names.</returns>
    public Task<System.Collections.Generic.List<string>> GetExportNamesAsync(CancellationToken token)
    {
        return Task.Run(() =>
        {
            token.ThrowIfCancellationRequested();
            return Pe.EnumerateExportNames().OrderBy(n => n).ToList();
        }, token);
    }

    /// <summary>
    /// Releases resources associated with this <see cref="LoadedDll"/> instance.
    /// </summary>
    public void Dispose()
    {
        Cts.Dispose();
        ManagedModule?.Dispose();
    }
}<|MERGE_RESOLUTION|>--- conflicted
+++ resolved
@@ -16,11 +16,10 @@
 /// </summary>
 internal sealed class LoadedDll : IDisposable
 {
-<<<<<<< HEAD
     /// <summary>
     /// Gets the PE reader used to inspect low-level information about the loaded DLL.
     /// </summary>
-    internal PEReaderLite Pe { get; }
+    internal PeImage Pe { get; }
 
     /// <summary>
     /// Gets the MD5 hash of the DLL's raw bytes.
@@ -35,9 +34,6 @@
     /// <summary>
     /// Gets the SHA-256 hash of the DLL's contents.
     /// </summary>
-=======
-    internal PeImage Pe { get; }
->>>>>>> ebaa2e94
     internal string FileHash { get; }
 
     /// <summary>
@@ -64,7 +60,6 @@
     public LoadedDll(string path)
     {
         using var fs = File.OpenRead(path);
-<<<<<<< HEAD
         using var md5 = MD5.Create();
         using var sha512 = SHA512.Create();
         using var sha256 = SHA256.Create();
@@ -73,12 +68,7 @@
         Sha2Hash = Convert.ToHexString(sha512.ComputeHash(fs));
         fs.Position = 0;
         FileHash = Convert.ToHexString(sha256.ComputeHash(fs));
-        Pe = new PEReaderLite(path);
-=======
-        using var sha = SHA256.Create();
-        FileHash = Convert.ToHexString(sha.ComputeHash(fs));
         Pe = new PeImage(path);
->>>>>>> ebaa2e94
         if (Pe.HasDotNetMetadata)
             ManagedModule = ModuleDefinition.ReadModule(path);
     }
