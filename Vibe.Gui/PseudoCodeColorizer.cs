--- conflicted
+++ resolved
@@ -55,11 +55,8 @@
     private char _stringQuote;
     private string? _rawStringDelimiter;
 
-<<<<<<< HEAD
-=======
     private readonly ConditionalWeakTable<DocumentLine, LineState> _lineStates = new();
 
->>>>>>> 75469f56
     private void SetState(LineState state)
     {
         _inMultiLineComment = state.InMultiLineComment;
@@ -79,14 +76,10 @@
     };
 
     private void SaveLineState(DocumentLine line)
-<<<<<<< HEAD
-        => line.Tag = CaptureState();
-=======
     {
         _lineStates.Remove(line);
         _lineStates.Add(line, CaptureState());
     }
->>>>>>> 75469f56
 
     private LineState GetStartState(DocumentLine line)
     {
@@ -94,24 +87,15 @@
         if (prev == null)
             return new LineState();
 
-<<<<<<< HEAD
-        if (prev.Tag is LineState state)
-=======
         if (_lineStates.TryGetValue(prev, out var state))
->>>>>>> 75469f56
             return state;
 
         state = GetStartState(prev);
         SetState(state);
         ScanLineState(CurrentContext.Document.GetText(prev));
-<<<<<<< HEAD
-        prev.Tag = CaptureState();
-        return (LineState)prev.Tag!;
-=======
         var captured = CaptureState();
         _lineStates.Add(prev, captured);
         return captured;
->>>>>>> 75469f56
     }
 
     private void ScanLineState(string text)
