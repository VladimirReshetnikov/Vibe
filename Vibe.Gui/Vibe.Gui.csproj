--- conflicted
+++ resolved
@@ -13,11 +13,7 @@
     <PackageReference Include="ICSharpCode.AvalonEdit" Version="4.3.0-alpha-00000000" />
     <PackageReference Include="Microsoft.Data.Sqlite" Version="8.0.7" />
     <PackageReference Include="Mono.Cecil" Version="0.11.4" />
-<<<<<<< HEAD
-    <PackageReference Include="Xceed.Wpf.AvalonDock" Version="4.6.0" />
-=======
     <PackageReference Include="Dirkster.AvalonDock" Version="4.72.1" />
->>>>>>> 7170cd80
   </ItemGroup>
   <ItemGroup>
     <Resource Include="DefaultLayout.config" />
