using System;
using System.IO;
using System.Linq;
using System.Windows;
using System.Windows.Controls;
using Microsoft.Win32;
using Vibe.Decompiler;
using ICSharpCode.AvalonEdit;

namespace Vibe.Gui;

public partial class MainWindow : Window
{
    private sealed class ExportItem
    {
        public required PEReaderLite Pe { get; init; }
        public required string Name { get; init; }
    }
    
    public MainWindow()
    {
        InitializeComponent();
<<<<<<< HEAD
        OutputBox.TextArea.TextView.LineTransformers.Add(new PseudoCodeColorizer());
=======
        LoadCommonDlls();
>>>>>>> c7bc288f
    }

    private void LoadDll(string path, bool showErrors)
    {
        try
        {
            var pe = new PEReaderLite(path);
            var root = new TreeViewItem { Header = Path.GetFileName(path), Tag = pe };
            foreach (var name in pe.EnumerateExportNames().OrderBy(n => n))
            {
                root.Items.Add(new TreeViewItem { Header = name, Tag = new ExportItem { Pe = pe, Name = name } });
            }
            DllTree.Items.Add(root);
            root.IsExpanded = true;
        }
        catch (Exception ex)
        {
            if (showErrors)
                MessageBox.Show(this, ex.Message, "Error", MessageBoxButton.OK, MessageBoxImage.Error);
        }
    }

    private void LoadCommonDlls()
    {
        var systemDir = Environment.SystemDirectory;
        string[] dlls =
        {
            "kernel32.dll",
            "user32.dll",
            "gdi32.dll",
            "advapi32.dll",
            "shell32.dll",
            "ntdll.dll",
            "ole32.dll",
            "oleaut32.dll",
            "ws2_32.dll",
            "dbghelp.dll"
        };

        foreach (var name in dlls)
        {
            var path = Path.Combine(systemDir, name);
            if (File.Exists(path))
                LoadDll(path, showErrors: false);
        }
    }

    private void OpenDll_Click(object sender, RoutedEventArgs e)
    {
        var dlg = new OpenFileDialog { Filter = "DLL files (*.dll)|*.dll|All files (*.*)|*.*" };
        if (dlg.ShowDialog() == true)
        {
            LoadDll(dlg.FileName, showErrors: true);
        }
    }

    private void DllTree_SelectedItemChanged(object sender, RoutedPropertyChangedEventArgs<object> e)
    {
        if (DllTree.SelectedItem is not TreeViewItem item || item.Tag is not ExportItem exp)
            return;

        try
        {
            var pe = exp.Pe;
            var name = exp.Name;
            var export = pe.FindExport(name);
            if (export.IsForwarder)
            {
                OutputBox.Text = $"{name} -> {export.ForwarderString}";
                return;
            }

            int off = pe.RvaToOffsetChecked(export.FunctionRva);
            int maxLen = Math.Min(4096, pe.Data.Length - off);
            var bytes = new byte[maxLen];
            Array.Copy(pe.Data, off, bytes, 0, maxLen);
            var engine = new Engine();
            var code = engine.ToPseudoCode(bytes, new Engine.Options
            {
                BaseAddress = pe.ImageBase + export.FunctionRva,
                FunctionName = name
            });
            OutputBox.Text = code;
        }
        catch (Exception ex)
        {
            MessageBox.Show(this, ex.Message, "Error", MessageBoxButton.OK, MessageBoxImage.Error);
        }
    }

    private void Exit_Click(object sender, RoutedEventArgs e)
    {
        Close();
    }
}<|MERGE_RESOLUTION|>--- conflicted
+++ resolved
@@ -20,11 +20,8 @@
     public MainWindow()
     {
         InitializeComponent();
-<<<<<<< HEAD
         OutputBox.TextArea.TextView.LineTransformers.Add(new PseudoCodeColorizer());
-=======
         LoadCommonDlls();
->>>>>>> c7bc288f
     }
 
     private void LoadDll(string path, bool showErrors)
@@ -60,7 +57,6 @@
             "ntdll.dll",
             "ole32.dll",
             "oleaut32.dll",
-            "ws2_32.dll",
             "dbghelp.dll"
         };
 
