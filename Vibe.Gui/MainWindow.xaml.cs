using System;
using System.Collections.Generic;
using System.IO;
using System.Linq;
using System.Threading;
using System.Threading.Tasks;
using System.Windows;
using System.Windows.Controls;
using System.Windows.Media;
using System.Windows.Threading;
using System.Windows.Input;
using Microsoft.Win32;
using Vibe.Decompiler;
using ICSharpCode.AvalonEdit;

namespace Vibe.Gui;

public partial class MainWindow : Window
{
    private sealed class DllItem : IDisposable
    {
        public required PEReaderLite Pe { get; init; }
        public required CancellationTokenSource Cts { get; init; }

        public void Dispose()
        {
            Cts.Dispose();
        }
    }

    private sealed class ExportItem
    {
        public required DllItem Dll { get; init; }
        public required string Name { get; init; }
    }

    private readonly AppConfig _config;
    private readonly ILlmProvider? _provider;
    // Quick-search state (type-to-select export by prefix)
    private string _searchText = string.Empty;
    private DateTime _lastKeyTime;
    // Cancellation for the currently running decompile/refine task
    private CancellationTokenSource? _currentRequestCts;
    private const string RecentFilesKey = @"Software\\Vibe\\RecentFiles";
    private readonly List<string> _recentFiles;

    public MainWindow()
    {
        InitializeComponent();
        OutputBox.TextArea.TextView.LineTransformers.Add(new PseudoCodeColorizer());
<<<<<<< HEAD
        _config = AppConfig.Load(Path.Combine(AppContext.BaseDirectory, "config.json"));
        _recentFiles = LoadRecentFiles();
        UpdateRecentFilesMenu();
=======
        _config = AppConfig.AutoDetect() ?? new AppConfig();
>>>>>>> 443568e6
        var apiKey = App.ApiKey;
        if (!string.IsNullOrWhiteSpace(apiKey))
        {
            string model = string.IsNullOrWhiteSpace(_config.LlmVersion) ? "gpt-4o-mini" : _config.LlmVersion;
            _provider = new OpenAiLlmProvider(apiKey, model);
        }
        LoadCommonDlls();
    }

    private void LoadDll(string path, bool showErrors)
    {
        try
        {
            var dll = new DllItem { Pe = new PEReaderLite(path), Cts = new CancellationTokenSource() };

            var dllIcon = (ImageSource)FindResource("DllIconImage");
            var headerPanel = new StackPanel { Orientation = Orientation.Horizontal };
            headerPanel.Children.Add(new Image { Source = dllIcon, Width = 16, Height = 16, Margin = new Thickness(0, 0, 4, 0) });
            headerPanel.Children.Add(new TextBlock { Text = Path.GetFileName(path) });

            var root = new TreeViewItem { Header = headerPanel, Tag = dll };
            // Add a dummy child so the expand arrow appears and load exports on demand
            root.Items.Add(new TreeViewItem { Header = "Loading...", Tag = "Loading" });
            root.Expanded += DllRoot_Expanded;
            DllTree.Items.Add(root);
            root.IsExpanded = false;
        }
        catch (Exception ex)
        {
            if (showErrors)
                ExceptionManager.Handle(ex);
        }
    }

    private void LoadCommonDlls()
    {
        var systemDir = Environment.SystemDirectory;
        string[] dlls =
        [
            "kernel32.dll",
            "user32.dll",
            "dbghelp.dll"
        ];

        foreach (var name in dlls)
        {
            var path = Path.Combine(systemDir, name);
            if (File.Exists(path))
                LoadDll(path, showErrors: false);
        }
    }

    private List<string> LoadRecentFiles()
    {
        var list = new List<string>();
        try
        {
            using var key = Registry.CurrentUser.OpenSubKey(RecentFilesKey);
            if (key != null)
            {
                foreach (var name in key.GetValueNames().OrderBy(n => n))
                {
                    if (key.GetValue(name) is string path && File.Exists(path))
                        list.Add(path);
                }
            }
        }
        catch
        {
        }
        return list;
    }

    private void SaveRecentFiles()
    {
        try
        {
            using var key = Registry.CurrentUser.CreateSubKey(RecentFilesKey);
            if (key != null)
            {
                foreach (var name in key.GetValueNames())
                    key.DeleteValue(name, false);
                for (int i = 0; i < _recentFiles.Count; i++)
                    key.SetValue($"File{i}", _recentFiles[i]);
            }
        }
        catch
        {
        }
    }

    private void AddRecentFile(string path)
    {
        _recentFiles.Remove(path);
        _recentFiles.Insert(0, path);
        if (_recentFiles.Count > _config.MaxRecentFiles)
            _recentFiles.RemoveRange(_config.MaxRecentFiles, _recentFiles.Count - _config.MaxRecentFiles);
        SaveRecentFiles();
        UpdateRecentFilesMenu();
    }

    private void UpdateRecentFilesMenu()
    {
        RecentFilesMenu.Items.Clear();
        if (_recentFiles.Count == 0)
        {
            RecentFilesMenu.IsEnabled = false;
            return;
        }
        RecentFilesMenu.IsEnabled = true;
        foreach (var file in _recentFiles)
        {
            var item = new MenuItem { Header = file, Tag = file };
            item.Click += RecentFile_Click;
            RecentFilesMenu.Items.Add(item);
        }
    }

    private void RecentFile_Click(object sender, RoutedEventArgs e)
    {
        if (sender is MenuItem { Tag: string path })
            OpenDll(path);
    }

    private void OpenDll(string path)
    {
        if (!File.Exists(path))
        {
            MessageBox.Show(this, $"File not found: {path}", "Error", MessageBoxButton.OK, MessageBoxImage.Error);
            _recentFiles.Remove(path);
            UpdateRecentFilesMenu();
            SaveRecentFiles();
            return;
        }
        LoadDll(path, showErrors: true);
        AddRecentFile(path);
    }

    private void CancelCurrentRequest()
    {
        _currentRequestCts?.Cancel();
        _currentRequestCts?.Dispose();
        _currentRequestCts = null;
    }

    private async void DllRoot_Expanded(object sender, RoutedEventArgs e)
    {
        if (sender is not TreeViewItem { Tag: DllItem dll } root)
            return;
        var pe = dll.Pe;
        var token = dll.Cts.Token;

        // Only load once when the placeholder is present
        if (root.Items is not [TreeViewItem { Tag: "Loading" }])
            return;

        root.Items.Clear();
        var funcIcon = (ImageSource)FindResource("ExportedFunctionIconImage");
        try
        {
            var names = await Task.Run(() =>
            {
                token.ThrowIfCancellationRequested();
                return pe.EnumerateExportNames().OrderBy(n => n).ToList();
            }, token);

            int i = 0;
            foreach (var name in names)
            {
                token.ThrowIfCancellationRequested();
                var funcHeader = new StackPanel { Orientation = Orientation.Horizontal };
                funcHeader.Children.Add(new Image { Source = funcIcon, Width = 16, Height = 16, Margin = new Thickness(0, 0, 4, 0) });
                funcHeader.Children.Add(new TextBlock { Text = name });
                root.Items.Add(new TreeViewItem { Header = funcHeader, Tag = new ExportItem { Dll = dll, Name = name } });

                if (++i % 20 == 0)
                    await Dispatcher.Yield();
            }
        }
        catch (OperationCanceledException)
        {
            // Ignore cancellation
        }
    }

    private void OpenDll_Click(object sender, RoutedEventArgs e)
    {
        var dlg = new OpenFileDialog { Filter = "DLL files (*.dll)|*.dll|All files (*.*)|*.*" };
        if (dlg.ShowDialog() == true) OpenDll(dlg.FileName);
    }

    private void Window_PreviewKeyDown(object sender, KeyEventArgs e)
    {
        if (e.Key == Key.V && Keyboard.Modifiers.HasFlag(ModifierKeys.Control))
            if (TryOpenFromClipboard())
                e.Handled = true;
    }

    private bool TryOpenFromClipboard()
    {
        try
        {
            if (Clipboard.ContainsFileDropList())
            {
                foreach (string file in Clipboard.GetFileDropList())
                {
                    if (IsDll(file))
                    {
                        LoadDll(file, showErrors: true);
                        return true;
                    }
                }
            }

            if (Clipboard.ContainsText())
            {
                var text = Clipboard.GetText().Trim('"');
                if (IsDll(text))
                {
                    LoadDll(text, showErrors: true);
                    return true;
                }
            }
        }
        catch (Exception ex)
        {
            ExceptionManager.Handle(ex);
        }

        return false;
    }

    private static bool IsDll(string path)
    {
        return File.Exists(path) &&
               string.Equals(Path.GetExtension(path), ".dll", StringComparison.OrdinalIgnoreCase);
    }

    private void Window_DragOver(object sender, DragEventArgs e)
    {
        e.Effects = e.Data.GetDataPresent(DataFormats.FileDrop) ? DragDropEffects.Copy : DragDropEffects.None;
        e.Handled = true;
    }

    private void Window_Drop(object sender, DragEventArgs e)
    {
        if (!e.Data.GetDataPresent(DataFormats.FileDrop))
            return;

        var files = (string[])e.Data.GetData(DataFormats.FileDrop);
        foreach (var file in files)
            if (IsDll(file))
                LoadDll(file, showErrors: true);
    }

    private async void DllTree_SelectedItemChanged(object sender, RoutedPropertyChangedEventArgs<object> e)
    {
        CancelCurrentRequest();
        BusyBar.Visibility = Visibility.Collapsed;

        if (DllTree.SelectedItem is not TreeViewItem item)
            return;

        switch (item.Tag)
        {
            case DllItem dll:
                OutputBox.Text = dll.Pe.GetSummary();
                return;
            case ExportItem exp:
                OutputBox.Text = string.Empty;
                BusyBar.Visibility = Visibility.Visible;
                var dllItem = exp.Dll;
                var pe2 = dllItem.Pe;
                _currentRequestCts = CancellationTokenSource.CreateLinkedTokenSource(dllItem.Cts.Token);
                var token = _currentRequestCts.Token;
                try
                {
                    var name = exp.Name;
                    var export = pe2.FindExport(name);
                    if (export.IsForwarder)
                    {
                        OutputBox.Text = $"{name} -> {export.ForwarderString}";
                        return;
                    }

                    var code = await Task.Run(() =>
                    {
                        token.ThrowIfCancellationRequested();
                        int off = pe2.RvaToOffsetChecked(export.FunctionRva);
                        int maxLen = Math.Min(_config.MaxDataSizeBytes, pe2.Data.Length - off);
                        var engine = new Engine();
                        return engine.ToPseudoCode(pe2.Data.AsMemory(off, maxLen), new Engine.Options
                        {
                            BaseAddress = pe2.ImageBase + export.FunctionRva,
                            FunctionName = name
                        });
                    }, token);

                    if (_provider != null && _config.MaxLlmCodeLength > 0 && code.Length > _config.MaxLlmCodeLength)
                        code = code[.._config.MaxLlmCodeLength];
                    string output = code;
                    if (_provider != null)
                        output = await _provider.RefineAsync(code, null, token);
                    OutputBox.Text = output;
                }
                catch (OperationCanceledException)
                {
                    // Operation canceled, ignore
                }
                catch (Exception ex)
                {
                    ExceptionManager.Handle(ex);
                }
                finally
                {
                    if (_currentRequestCts?.Token == token)
                    {
                        BusyBar.Visibility = Visibility.Collapsed;
                        CancelCurrentRequest();
                    }
                }
                break;
        }
    }

    private static TreeViewItem GetRootItem(TreeViewItem item)
    {
        while (ItemsControl.ItemsControlFromItemContainer(item) is TreeViewItem parent)
            item = parent;
        return item;
    }

    private void DllTree_KeyDown(object sender, KeyEventArgs e)
    {
        // Delete: remove the selected DLL (or an export under it)
        if (e.Key == Key.Delete)
        {
            if (DllTree.SelectedItem is not TreeViewItem item)
                return;

            TreeViewItem root;
            DllItem dll;
            switch (item.Tag)
            {
                case DllItem di:
                    dll = di;
                    root = item;
                    break;
                case ExportItem exp:
                    dll = exp.Dll;
                    root = GetRootItem(item);
                    break;
                default:
                    return;
            }

            dll.Cts.Cancel();
            dll.Dispose();
            DllTree.Items.Remove(root);
            CancelCurrentRequest();
            BusyBar.Visibility = Visibility.Collapsed;
            if (ReferenceEquals(item, DllTree.SelectedItem))
                OutputBox.Text = string.Empty;
            e.Handled = true;
            return;
        }

        // Type-to-search: select first export under the current DLL whose name starts with the typed prefix
        var ch = KeyToChar(e.Key);
        if (ch is null)
            return;

        var now = DateTime.UtcNow;
        if ((now - _lastKeyTime).TotalSeconds > 1)
            _searchText = string.Empty;
        _lastKeyTime = now;
        _searchText += ch.Value;

        TreeViewItem? rootItem = null;
        if (DllTree.SelectedItem is TreeViewItem current)
            rootItem = GetRootItem(current);
        else if (DllTree.Items.Count > 0)
            rootItem = DllTree.Items[0] as TreeViewItem;

        if (rootItem is null)
            return;

        var match = rootItem.Items
            .OfType<TreeViewItem>()
            .FirstOrDefault(t => t.Tag is ExportItem exp &&
                                 exp.Name.StartsWith(_searchText, StringComparison.OrdinalIgnoreCase));
        if (match != null)
        {
            match.IsSelected = true;
            match.BringIntoView();
        }

        e.Handled = true;
    }

    private static char? KeyToChar(Key key)
    {
        if (key >= Key.A && key <= Key.Z)
            return (char)('a' + (key - Key.A));
        if (key >= Key.D0 && key <= Key.D9)
            return (char)('0' + (key - Key.D0));
        if (key >= Key.NumPad0 && key <= Key.NumPad9)
            return (char)('0' + (key - Key.NumPad0));
        return null;
    }

    protected override void OnClosed(EventArgs e)
    {
        CancelCurrentRequest();
        // Dispose all DLL items to clean up CancellationTokenSource objects
        foreach (TreeViewItem item in DllTree.Items)
            if (item.Tag is DllItem dll)
                dll.Dispose();

        _provider?.Dispose();
        base.OnClosed(e);
    }

    private void Exit_Click(object sender, RoutedEventArgs e)
    {
        Close();
    }

    private void About_Click(object sender, RoutedEventArgs e)
    {
        var dlg = new AboutWindow { Owner = this };
        dlg.ShowDialog();
    }
}<|MERGE_RESOLUTION|>--- conflicted
+++ resolved
@@ -48,13 +48,9 @@
     {
         InitializeComponent();
         OutputBox.TextArea.TextView.LineTransformers.Add(new PseudoCodeColorizer());
-<<<<<<< HEAD
-        _config = AppConfig.Load(Path.Combine(AppContext.BaseDirectory, "config.json"));
+        _config = AppConfig.AutoDetect() ?? new AppConfig();
         _recentFiles = LoadRecentFiles();
         UpdateRecentFilesMenu();
-=======
-        _config = AppConfig.AutoDetect() ?? new AppConfig();
->>>>>>> 443568e6
         var apiKey = App.ApiKey;
         if (!string.IsNullOrWhiteSpace(apiKey))
         {
