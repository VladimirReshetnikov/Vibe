<Application x:Class="Vibe.Gui.App"
             xmlns="http://schemas.microsoft.com/winfx/2006/xaml/presentation"
             xmlns:x="http://schemas.microsoft.com/winfx/2006/xaml"
             StartupUri="MainWindow.xaml"
             ShutdownMode="OnMainWindowClose">
    <Application.Resources>
        <ResourceDictionary>
            <ResourceDictionary.MergedDictionaries>
                <ResourceDictionary Source="Icons.xaml" />
                <ResourceDictionary Source="Colors.xaml" />
            </ResourceDictionary.MergedDictionaries>
<<<<<<< HEAD

            <!-- Base palette -->
            <Color x:Key="Color.Background">#FAFBF6</Color>
            <Color x:Key="Color.Surface">#F3F6EA</Color>
            <Color x:Key="Color.Border">#D8E0C7</Color>
            <Color x:Key="Color.Foreground">#2F3A2A</Color>

            <!-- Accents -->
            <Color x:Key="Color.Accent">#9DB463</Color>
            <Color x:Key="Color.Accent.Highlight">#C6DC1D</Color>

=======
>>>>>>> 7d4b40ff
            <!-- Brushes -->
            <SolidColorBrush x:Key="WindowBackgroundBrush" Color="{StaticResource Color.Background}" />
            <SolidColorBrush x:Key="PanelBrush" Color="{StaticResource Color.Surface}" />
            <SolidColorBrush x:Key="BorderBrush" Color="{StaticResource Color.Border}" />
            <SolidColorBrush x:Key="TextBrush" Color="{StaticResource Color.Foreground}" />
            <SolidColorBrush x:Key="AccentBrush" Color="{StaticResource Color.Accent}" />
            <SolidColorBrush x:Key="AccentHighlightBrush" Color="{StaticResource Color.Accent.Highlight}" />
        </ResourceDictionary>
    </Application.Resources>
</Application><|MERGE_RESOLUTION|>--- conflicted
+++ resolved
@@ -9,20 +9,6 @@
                 <ResourceDictionary Source="Icons.xaml" />
                 <ResourceDictionary Source="Colors.xaml" />
             </ResourceDictionary.MergedDictionaries>
-<<<<<<< HEAD
-
-            <!-- Base palette -->
-            <Color x:Key="Color.Background">#FAFBF6</Color>
-            <Color x:Key="Color.Surface">#F3F6EA</Color>
-            <Color x:Key="Color.Border">#D8E0C7</Color>
-            <Color x:Key="Color.Foreground">#2F3A2A</Color>
-
-            <!-- Accents -->
-            <Color x:Key="Color.Accent">#9DB463</Color>
-            <Color x:Key="Color.Accent.Highlight">#C6DC1D</Color>
-
-=======
->>>>>>> 7d4b40ff
             <!-- Brushes -->
             <SolidColorBrush x:Key="WindowBackgroundBrush" Color="{StaticResource Color.Background}" />
             <SolidColorBrush x:Key="PanelBrush" Color="{StaticResource Color.Surface}" />
